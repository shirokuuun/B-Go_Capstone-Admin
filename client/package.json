{
  "name": "client",
  "private": true,
  "version": "0.0.0",
  "type": "module",
  "scripts": {
    "dev": "vite",
    "build": "vite build",
    "lint": "eslint .",
    "preview": "vite preview"
  },
  "dependencies": {
    "@react-three/fiber": "^9.3.0",
    "axios": "^1.11.0",
<<<<<<< HEAD
    "firebase": "^12.1.0",
    "react": "^19.1.0",
    "react-dom": "^19.1.0",
    "react-firebase-hooks": "^5.1.1",
    "react-icons": "^5.5.0",
    "recharts": "^3.1.2",
    "three": "^0.179.1",
    "xlsx": "^0.18.5"
=======
    "firebase": "^12.0.0",
    "react": "^19.1.0",
    "react-dom": "^19.1.0",
    "react-icons": "^5.5.0",
    "react-router-dom": "^7.7.1",
    "recharts": "^3.1.2"
>>>>>>> 3292d5ef
  },
  "devDependencies": {
    "@eslint/js": "^9.30.1",
    "@types/react": "^19.1.8",
    "@types/react-dom": "^19.1.6",
    "@vitejs/plugin-react": "^4.6.0",
    "eslint": "^9.30.1",
    "eslint-plugin-react-hooks": "^5.2.0",
    "eslint-plugin-react-refresh": "^0.4.20",
    "globals": "^16.3.0",
    "vite": "^7.0.4"
  }
}<|MERGE_RESOLUTION|>--- conflicted
+++ resolved
@@ -12,23 +12,12 @@
   "dependencies": {
     "@react-three/fiber": "^9.3.0",
     "axios": "^1.11.0",
-<<<<<<< HEAD
-    "firebase": "^12.1.0",
-    "react": "^19.1.0",
-    "react-dom": "^19.1.0",
-    "react-firebase-hooks": "^5.1.1",
-    "react-icons": "^5.5.0",
-    "recharts": "^3.1.2",
-    "three": "^0.179.1",
-    "xlsx": "^0.18.5"
-=======
     "firebase": "^12.0.0",
     "react": "^19.1.0",
     "react-dom": "^19.1.0",
     "react-icons": "^5.5.0",
     "react-router-dom": "^7.7.1",
     "recharts": "^3.1.2"
->>>>>>> 3292d5ef
   },
   "devDependencies": {
     "@eslint/js": "^9.30.1",
