import { StrictMode } from "react";
import { createRoot } from "react-dom/client";
import { BrowserRouter, Routes, Route, Navigate } from "react-router-dom";

<<<<<<< HEAD
import Layout from '/src/components/layout/layout.jsx'; 
import Dashboard from '/src/pages/dashboard/dashboard.jsx';
import BusReservation from '/src/pages/BusReservation/BusReservation.jsx';
import IDVerification from '/src/pages/verification/IDVerification.jsx';
import TripSchedules from '/src/pages/schedules/TripSchedules.jsx';
import SOSRequest from '/src/pages/SOS/SOSRequest.jsx';
import PaymentTransactions from '/src/pages/payments/PaymentTransactions.jsx';
import Settings from '/src/pages/settings/settings.jsx';
import PageTransitionWrapper from '/src/components/PageTransition/PageTransition.jsx';
import Login from '/src/pages/auth/login.jsx'; 
import Signup from '/src/pages/auth/signup.jsx'; 
import Conductor from '/src/pages/conductor/conductor.jsx';
import UserManagement from '/src/pages/UserManagement/UserManagement.jsx';
import Ticketing from '/src/pages/ticketing/ticketing.jsx';

// Reports components
import DailyRevenue from '/src/pages/reports/DailyRevenue/DailyRevenue.jsx';
import SOSReport from '/src/pages/reports/SOSReport/SOSReport.jsx';
import TicketReport from '/src/pages/reports/TicketReport/TicketReport.jsx';
import UserReports from '/src/pages/reports/UserReports/UserReports.jsx';
=======
import Layout from "/src/components/layout/layout.jsx";
import Dashboard from "/src/pages/dashboard/dashboard.jsx";
import BusReservation from "/src/pages/BusReservation/BusReservation.jsx";
import IDVerification from "/src/pages/verification/IDVerification.jsx";
import TripSchedules from "./pages/schedules/TripSchedules";
import Bookings from "/src/pages/ticketing/pre-booking.jsx";
import PreTicketing from "/src/pages/ticketing/pre-ticketing.jsx";
import SOSRequest from "/src/pages/SOS/SOSRequest.jsx";
import PaymentTransactions from "/src/pages/payments/PaymentTransactions.jsx";
import Settings from "/src/pages/settings/settings";
import PageTransitionWrapper from "/src/components/PageTransition/PageTransition.jsx";
import Login from "/src/pages/auth/login.jsx";
import Signup from "/src/pages/auth/signup.jsx";
import Conductor from "/src/pages/conductor/conductor.jsx";

// Reports components
import DailyRevenue from "./pages/reports/DailyRevenue/DailyRevenue.jsx";
import BusUtilization from "./pages/reports/BusUtilization/BusUtilization.jsx";
import ConductorPerformance from "./pages/reports/ConductorPerformance/ConductorPerformance.jsx";
import SummaryDashboard from "./pages/reports/SummaryDashboard";
>>>>>>> 3292d5ef

// 💳 PayMongo components
import PaymentPage from "/src/paymongo/PaymentPage/PaymentPage.jsx";
import PaymentSuccess from "/src/paymongo/PaymentSuccess/PaymentSuccess.jsx";
import PaymentTest from "/src/paymongo/PaymentTest/PaymentTest.jsx";

createRoot(document.getElementById("root")).render(
  <StrictMode>
    <BrowserRouter>
      <Routes>
        {/* 🔐 Default redirect to /login */}
        <Route path="/" element={<Navigate to="/login" replace />} />

        {/* 🔐 Login and Signup routes */}
        <Route
          path="/login"
          element={
            <PageTransitionWrapper>
              <Login />
            </PageTransitionWrapper>
          }
        />
        <Route
          path="/signup"
          element={
            <PageTransitionWrapper>
              <Signup />
            </PageTransitionWrapper>
          }
        />

        {/* 💳 PayMongo routes (outside Layout - standalone payment pages) */}
        <Route
          path="/payment/:sessionId"
          element={
            <PageTransitionWrapper>
              <PaymentPage />
            </PageTransitionWrapper>
          }
        />
        <Route
          path="/payment-success/:sessionId"
          element={
            <PageTransitionWrapper>
              <PaymentSuccess />
            </PageTransitionWrapper>
          }
        />
        <Route
          path="/test-payment"
          element={
            <PageTransitionWrapper>
              <PaymentTest />
            </PageTransitionWrapper>
          }
        />

        {/* 🛡️ Protected Routes (inside Layout) */}
        <Route path="/admin" element={<Layout />}>
<<<<<<< HEAD
          <Route index element={<PageTransitionWrapper><Dashboard /></PageTransitionWrapper>} />
          <Route path="reservation" element={<PageTransitionWrapper><BusReservation /></PageTransitionWrapper>} />
          <Route path="conductor" element={<PageTransitionWrapper><Conductor /></PageTransitionWrapper>} />
          <Route path="verification" element={<PageTransitionWrapper><IDVerification /></PageTransitionWrapper>} />
          <Route path="schedules" element={<PageTransitionWrapper><TripSchedules /></PageTransitionWrapper>} />
          <Route path="user" element={<PageTransitionWrapper><UserManagement/></PageTransitionWrapper>} />
          <Route path="ticketing" element={<PageTransitionWrapper><Ticketing /></PageTransitionWrapper>} />
          
          
          <Route path="sos" element={<PageTransitionWrapper><SOSRequest /></PageTransitionWrapper>} />

          {/* Reports routes */}
          <Route path="reports" element={<Navigate to="/admin/reports/daily-revenue" replace />} />
          <Route path="reports/daily-revenue" element={<PageTransitionWrapper><DailyRevenue /></PageTransitionWrapper>} />
          <Route path="reports/sos-analytics" element={<PageTransitionWrapper><SOSReport /></PageTransitionWrapper>} />
          <Route path="reports/ticket-report" element={<PageTransitionWrapper><TicketReport /></PageTransitionWrapper>} />
          <Route path="reports/user-reports" element={<PageTransitionWrapper><UserReports /></PageTransitionWrapper>} />
=======
          <Route
            index
            element={
              <PageTransitionWrapper>
                <Dashboard />
              </PageTransitionWrapper>
            }
          />
          <Route
            path="reservation"
            element={
              <PageTransitionWrapper>
                <BusReservation />
              </PageTransitionWrapper>
            }
          />
          <Route
            path="conductor"
            element={
              <PageTransitionWrapper>
                <Conductor />
              </PageTransitionWrapper>
            }
          />
          <Route
            path="verification"
            element={
              <PageTransitionWrapper>
                <IDVerification />
              </PageTransitionWrapper>
            }
          />
          <Route
            path="schedules"
            element={
              <PageTransitionWrapper>
                <TripSchedules />
              </PageTransitionWrapper>
            }
          />

          {/* Ticketing routes */}
          <Route
            path="ticketing"
            element={<Navigate to="/admin/ticketing/pre-booking" replace />}
          />
          <Route
            path="ticketing/pre-booking"
            element={
              <PageTransitionWrapper>
                <Bookings />
              </PageTransitionWrapper>
            }
          />
          <Route
            path="ticketing/pre-ticketing"
            element={
              <PageTransitionWrapper>
                <PreTicketing />
              </PageTransitionWrapper>
            }
          />

          {/* Handle legacy bookings route */}
          <Route
            path="bookings"
            element={<Navigate to="/admin/ticketing/pre-booking" replace />}
          />

          <Route
            path="sos"
            element={
              <PageTransitionWrapper>
                <SOSRequest />
              </PageTransitionWrapper>
            }
          />

          {/* Reports routes */}
          <Route
            path="reports"
            element={<Navigate to="/admin/reports/daily-revenue" replace />}
          />
          <Route
            path="reports/daily-revenue"
            element={
              <PageTransitionWrapper>
                <DailyRevenue />
              </PageTransitionWrapper>
            }
          />
          <Route
            path="reports/bus-utilization"
            element={
              <PageTransitionWrapper>
                <BusUtilization />
              </PageTransitionWrapper>
            }
          />
          <Route
            path="reports/conductor-performance"
            element={
              <PageTransitionWrapper>
                <ConductorPerformance />
              </PageTransitionWrapper>
            }
          />
          <Route
            path="reports/summary-dashboard"
            element={
              <PageTransitionWrapper>
                <SummaryDashboard />
              </PageTransitionWrapper>
            }
          />

          <Route
            path="payments"
            element={
              <PageTransitionWrapper>
                <PaymentTransactions />
              </PageTransitionWrapper>
            }
          />
          <Route
            path="settings"
            element={
              <PageTransitionWrapper>
                <Settings />
              </PageTransitionWrapper>
            }
          />
>>>>>>> 3292d5ef

          {/* 💳 PayMongo test route inside admin (optional - for admin testing) */}
          <Route
            path="test-paymongo"
            element={
              <PageTransitionWrapper>
                <PaymentTest />
              </PageTransitionWrapper>
            }
          />
        </Route>
      </Routes>
    </BrowserRouter>
  </StrictMode>
);<|MERGE_RESOLUTION|>--- conflicted
+++ resolved
@@ -2,28 +2,6 @@
 import { createRoot } from "react-dom/client";
 import { BrowserRouter, Routes, Route, Navigate } from "react-router-dom";
 
-<<<<<<< HEAD
-import Layout from '/src/components/layout/layout.jsx'; 
-import Dashboard from '/src/pages/dashboard/dashboard.jsx';
-import BusReservation from '/src/pages/BusReservation/BusReservation.jsx';
-import IDVerification from '/src/pages/verification/IDVerification.jsx';
-import TripSchedules from '/src/pages/schedules/TripSchedules.jsx';
-import SOSRequest from '/src/pages/SOS/SOSRequest.jsx';
-import PaymentTransactions from '/src/pages/payments/PaymentTransactions.jsx';
-import Settings from '/src/pages/settings/settings.jsx';
-import PageTransitionWrapper from '/src/components/PageTransition/PageTransition.jsx';
-import Login from '/src/pages/auth/login.jsx'; 
-import Signup from '/src/pages/auth/signup.jsx'; 
-import Conductor from '/src/pages/conductor/conductor.jsx';
-import UserManagement from '/src/pages/UserManagement/UserManagement.jsx';
-import Ticketing from '/src/pages/ticketing/ticketing.jsx';
-
-// Reports components
-import DailyRevenue from '/src/pages/reports/DailyRevenue/DailyRevenue.jsx';
-import SOSReport from '/src/pages/reports/SOSReport/SOSReport.jsx';
-import TicketReport from '/src/pages/reports/TicketReport/TicketReport.jsx';
-import UserReports from '/src/pages/reports/UserReports/UserReports.jsx';
-=======
 import Layout from "/src/components/layout/layout.jsx";
 import Dashboard from "/src/pages/dashboard/dashboard.jsx";
 import BusReservation from "/src/pages/BusReservation/BusReservation.jsx";
@@ -44,7 +22,6 @@
 import BusUtilization from "./pages/reports/BusUtilization/BusUtilization.jsx";
 import ConductorPerformance from "./pages/reports/ConductorPerformance/ConductorPerformance.jsx";
 import SummaryDashboard from "./pages/reports/SummaryDashboard";
->>>>>>> 3292d5ef
 
 // 💳 PayMongo components
 import PaymentPage from "/src/paymongo/PaymentPage/PaymentPage.jsx";
@@ -104,25 +81,6 @@
 
         {/* 🛡️ Protected Routes (inside Layout) */}
         <Route path="/admin" element={<Layout />}>
-<<<<<<< HEAD
-          <Route index element={<PageTransitionWrapper><Dashboard /></PageTransitionWrapper>} />
-          <Route path="reservation" element={<PageTransitionWrapper><BusReservation /></PageTransitionWrapper>} />
-          <Route path="conductor" element={<PageTransitionWrapper><Conductor /></PageTransitionWrapper>} />
-          <Route path="verification" element={<PageTransitionWrapper><IDVerification /></PageTransitionWrapper>} />
-          <Route path="schedules" element={<PageTransitionWrapper><TripSchedules /></PageTransitionWrapper>} />
-          <Route path="user" element={<PageTransitionWrapper><UserManagement/></PageTransitionWrapper>} />
-          <Route path="ticketing" element={<PageTransitionWrapper><Ticketing /></PageTransitionWrapper>} />
-          
-          
-          <Route path="sos" element={<PageTransitionWrapper><SOSRequest /></PageTransitionWrapper>} />
-
-          {/* Reports routes */}
-          <Route path="reports" element={<Navigate to="/admin/reports/daily-revenue" replace />} />
-          <Route path="reports/daily-revenue" element={<PageTransitionWrapper><DailyRevenue /></PageTransitionWrapper>} />
-          <Route path="reports/sos-analytics" element={<PageTransitionWrapper><SOSReport /></PageTransitionWrapper>} />
-          <Route path="reports/ticket-report" element={<PageTransitionWrapper><TicketReport /></PageTransitionWrapper>} />
-          <Route path="reports/user-reports" element={<PageTransitionWrapper><UserReports /></PageTransitionWrapper>} />
-=======
           <Route
             index
             element={
@@ -255,7 +213,6 @@
               </PageTransitionWrapper>
             }
           />
->>>>>>> 3292d5ef
 
           {/* 💳 PayMongo test route inside admin (optional - for admin testing) */}
           <Route
